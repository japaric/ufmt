--- conflicted
+++ resolved
@@ -431,15 +431,11 @@
                     } else if let Some(tail_tail) = tail.strip_prefix(DEBUG_PRETTY) {
                         pieces.push(Piece::Debug { pretty: true });
 
-<<<<<<< HEAD
                         literal = tail_tail;
-=======
-                        literal = &tail[DEBUG_PRETTY.len()..];
                     } else if let Some(tail2) = tail.strip_prefix(':') {
                         let (piece, remainder) = parse_colon(tail2, span)?;
                         pieces.push(piece);
                         literal = remainder;
->>>>>>> 4e6e6fc2
                     } else {
                         pieces.push(Piece::Display);
 
