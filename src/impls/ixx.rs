use core::str;

use crate::{uDebug, uDisplay, uWrite, Formatter};

macro_rules! ixx {
    ($uxx:ty, $n:expr, $buf:expr) => {{
        let n = $n;
        let negative = n.is_negative();
        let mut n = if negative {
            match n.checked_abs() {
                Some(n) => n as $uxx,
                None => <$uxx>::max_value() / 2 + 1,
            }
        } else {
            n as $uxx
        };
        let mut i = $buf.len() - 1;
        loop {
            *$buf
                .get_mut(i)
                .unwrap_or_else(|| unsafe { assume_unreachable!() }) = (n % 10) as u8 + b'0';
            n = n / 10;

            if n == 0 {
                break;
            } else {
                i -= 1;
            }
        }

        if negative {
            i -= 1;
            *$buf
                .get_mut(i)
                .unwrap_or_else(|| unsafe { assume_unreachable!() }) = b'-';
        }

        unsafe { str::from_utf8_unchecked($buf.get(i..).unwrap_or_else(|| assume_unreachable!())) }
    }};
}

fn isize(n: isize, buf: &mut [u8]) -> &str {
    ixx!(usize, n, buf)
}

impl uDebug for i8 {
    fn fmt<W>(&self, f: &mut Formatter<'_, W>) -> Result<(), W::Error>
    where
        W: uWrite + ?Sized,
    {
        let mut buf: [u8; 4] = unsafe { crate::uninitialized() };

        f.write_str(isize(isize::from(*self), &mut buf))
    }
}

impl uDisplay for i8 {
    #[inline(always)]
    fn fmt<W>(&self, f: &mut Formatter<'_, W>) -> Result<(), W::Error>
    where
        W: uWrite + ?Sized,
    {
        <i8 as uDebug>::fmt(self, f)
    }
}

impl uDebug for i16 {
    fn fmt<W>(&self, f: &mut Formatter<'_, W>) -> Result<(), W::Error>
    where
        W: uWrite + ?Sized,
    {
        let mut buf: [u8; 6] = unsafe { crate::uninitialized() };

        f.write_str(isize(isize::from(*self), &mut buf))
    }
}

impl uDisplay for i16 {
    #[inline(always)]
    fn fmt<W>(&self, f: &mut Formatter<'_, W>) -> Result<(), W::Error>
    where
        W: uWrite + ?Sized,
    {
        <i16 as uDebug>::fmt(self, f)
    }
}

impl uDebug for i32 {
<<<<<<< HEAD
    #[cfg(target_pointer_width = "16")]
    fn fmt<W>(&self, f: &mut Formatter<'_, W>) -> Result<(), W::Error>
    where
        W: uWrite + ?Sized,
    {
        let mut buf: [u8; 12] = unsafe { crate::uninitialized() };

        let s = ixx!(u32, *self, buf);
        f.write_str(s)
    }

    #[cfg(any(target_pointer_width = "64", target_pointer_width = "32"))]
=======
    #[cfg(not(target_pointer_width = "16"))]
>>>>>>> 662611b3
    fn fmt<W>(&self, f: &mut Formatter<'_, W>) -> Result<(), W::Error>
    where
        W: uWrite + ?Sized,
    {
        let mut buf: [u8; 11] = unsafe { crate::uninitialized() };

        f.write_str(isize(*self as isize, &mut buf))
    }
    #[cfg(target_pointer_width = "16")]
    fn fmt<W>(&self, f: &mut Formatter<'_, W>) -> Result<(), W::Error>
    where
        W: uWrite + ?Sized,
    {
        let mut buf: [u8; 11] = unsafe { crate::uninitialized() };

        let s = ixx!(u32, *self, buf);
        f.write_str(s)
    }
}

impl uDisplay for i32 {
    #[inline(always)]
    fn fmt<W>(&self, f: &mut Formatter<'_, W>) -> Result<(), W::Error>
    where
        W: uWrite + ?Sized,
    {
        <i32 as uDebug>::fmt(self, f)
    }
}

impl uDebug for i64 {
    #[cfg(any(target_pointer_width = "32", target_pointer_width = "16"))]
    fn fmt<W>(&self, f: &mut Formatter<'_, W>) -> Result<(), W::Error>
    where
        W: uWrite + ?Sized,
    {
        let mut buf: [u8; 20] = unsafe { crate::uninitialized() };

        let s = ixx!(u64, *self, buf);
        f.write_str(s)
    }

    #[cfg(target_pointer_width = "64")]
    fn fmt<W>(&self, f: &mut Formatter<'_, W>) -> Result<(), W::Error>
    where
        W: uWrite + ?Sized,
    {
        let mut buf: [u8; 20] = unsafe { crate::uninitialized() };

        f.write_str(isize(*self as isize, &mut buf))
    }
}

impl uDisplay for i64 {
    #[inline(always)]
    fn fmt<W>(&self, f: &mut Formatter<'_, W>) -> Result<(), W::Error>
    where
        W: uWrite + ?Sized,
    {
        <i64 as uDebug>::fmt(self, f)
    }
}

impl uDebug for i128 {
    fn fmt<W>(&self, f: &mut Formatter<'_, W>) -> Result<(), W::Error>
    where
        W: uWrite + ?Sized,
    {
        let mut buf: [u8; 40] = unsafe { crate::uninitialized() };

        let s = ixx!(u128, *self, buf);
        f.write_str(s)
    }
}

impl uDisplay for i128 {
    #[inline(always)]
    fn fmt<W>(&self, f: &mut Formatter<'_, W>) -> Result<(), W::Error>
    where
        W: uWrite + ?Sized,
    {
        <i128 as uDebug>::fmt(self, f)
    }
}

impl uDebug for isize {
    #[cfg(target_pointer_width = "16")]
    #[inline(always)]
    fn fmt<W>(&self, f: &mut Formatter<'_, W>) -> Result<(), W::Error>
    where
        W: uWrite + ?Sized,
    {
        <i16 as uDebug>::fmt(&(*self as i16), f)
    }

    #[cfg(target_pointer_width = "32")]
    #[inline(always)]
    fn fmt<W>(&self, f: &mut Formatter<'_, W>) -> Result<(), W::Error>
    where
        W: uWrite + ?Sized,
    {
        <i32 as uDebug>::fmt(&(*self as i32), f)
    }

    #[cfg(target_pointer_width = "64")]
    #[inline(always)]
    fn fmt<W>(&self, f: &mut Formatter<'_, W>) -> Result<(), W::Error>
    where
        W: uWrite + ?Sized,
    {
        <i64 as uDebug>::fmt(&(*self as i64), f)
    }
}

impl uDisplay for isize {
    #[cfg(target_pointer_width = "16")]
    #[inline(always)]
    fn fmt<W>(&self, f: &mut Formatter<'_, W>) -> Result<(), W::Error>
    where
        W: uWrite + ?Sized,
    {
        <i16 as uDisplay>::fmt(&(*self as i16), f)
    }

    #[cfg(target_pointer_width = "32")]
    #[inline(always)]
    fn fmt<W>(&self, f: &mut Formatter<'_, W>) -> Result<(), W::Error>
    where
        W: uWrite + ?Sized,
    {
        <i32 as uDisplay>::fmt(&(*self as i32), f)
    }

    #[cfg(target_pointer_width = "64")]
    #[inline(always)]
    fn fmt<W>(&self, f: &mut Formatter<'_, W>) -> Result<(), W::Error>
    where
        W: uWrite + ?Sized,
    {
        <i64 as uDisplay>::fmt(&(*self as i64), f)
    }
}<|MERGE_RESOLUTION|>--- conflicted
+++ resolved
@@ -86,40 +86,25 @@
 }
 
 impl uDebug for i32 {
-<<<<<<< HEAD
+    #[cfg(not(target_pointer_width = "16"))]
+    fn fmt<W>(&self, f: &mut Formatter<'_, W>) -> Result<(), W::Error>
+    where
+        W: uWrite + ?Sized,
+    {
+        let mut buf: [u8; 11] = unsafe { crate::uninitialized() };
+
+        f.write_str(isize(*self as isize, &mut buf))
+    }
     #[cfg(target_pointer_width = "16")]
     fn fmt<W>(&self, f: &mut Formatter<'_, W>) -> Result<(), W::Error>
     where
         W: uWrite + ?Sized,
     {
-        let mut buf: [u8; 12] = unsafe { crate::uninitialized() };
+        let mut buf: [u8; 11] = unsafe { crate::uninitialized() };
 
         let s = ixx!(u32, *self, buf);
         f.write_str(s)
     }
-
-    #[cfg(any(target_pointer_width = "64", target_pointer_width = "32"))]
-=======
-    #[cfg(not(target_pointer_width = "16"))]
->>>>>>> 662611b3
-    fn fmt<W>(&self, f: &mut Formatter<'_, W>) -> Result<(), W::Error>
-    where
-        W: uWrite + ?Sized,
-    {
-        let mut buf: [u8; 11] = unsafe { crate::uninitialized() };
-
-        f.write_str(isize(*self as isize, &mut buf))
-    }
-    #[cfg(target_pointer_width = "16")]
-    fn fmt<W>(&self, f: &mut Formatter<'_, W>) -> Result<(), W::Error>
-    where
-        W: uWrite + ?Sized,
-    {
-        let mut buf: [u8; 11] = unsafe { crate::uninitialized() };
-
-        let s = ixx!(u32, *self, buf);
-        f.write_str(s)
-    }
 }
 
 impl uDisplay for i32 {
