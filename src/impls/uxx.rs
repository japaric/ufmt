use core::str;

use crate::{uDebug, uDisplay, uWrite, Formatter};

macro_rules! uxx {
    ($n:expr, $buf:expr) => {{
        let mut n = $n;
        let mut i = $buf.len() - 1;
        loop {
            *$buf
                .get_mut(i)
                .unwrap_or_else(|| unsafe { assume_unreachable!() }) = (n % 10) as u8 + b'0';
            n = n / 10;

            if n == 0 {
                break;
            } else {
                i -= 1;
            }
        }

        unsafe { str::from_utf8_unchecked($buf.get(i..).unwrap_or_else(|| assume_unreachable!())) }
    }};
}

fn usize(n: usize, buf: &mut [u8]) -> &str {
    uxx!(n, buf)
}

impl uDebug for u8 {
    fn fmt<W>(&self, f: &mut Formatter<'_, W>) -> Result<(), W::Error>
    where
        W: uWrite + ?Sized,
    {
        let mut buf: [u8; 3] = unsafe { crate::uninitialized() };

        f.write_str(usize(usize::from(*self), &mut buf))
    }
}

impl uDisplay for u8 {
    #[inline(always)]
    fn fmt<W>(&self, f: &mut Formatter<'_, W>) -> Result<(), W::Error>
    where
        W: uWrite + ?Sized,
    {
        <u8 as uDebug>::fmt(self, f)
    }
}

impl uDebug for u16 {
    fn fmt<W>(&self, f: &mut Formatter<'_, W>) -> Result<(), W::Error>
    where
        W: uWrite + ?Sized,
    {
        let mut buf: [u8; 5] = unsafe { crate::uninitialized() };

        f.write_str(usize(usize::from(*self), &mut buf))
    }
}

impl uDisplay for u16 {
    #[inline(always)]
    fn fmt<W>(&self, f: &mut Formatter<'_, W>) -> Result<(), W::Error>
    where
        W: uWrite + ?Sized,
    {
        <u16 as uDebug>::fmt(self, f)
    }
}

impl uDebug for u32 {
<<<<<<< HEAD
    #[cfg(target_pointer_width = "16")]
    fn fmt<W>(&self, f: &mut Formatter<'_, W>) -> Result<(), W::Error>
    where
        W: uWrite + ?Sized,
    {
        let mut buf: [u8; 10] = unsafe { crate::uninitialized() };

        let s = uxx!(*self, buf);
        f.write_str(s)
    }

    #[cfg(any(target_pointer_width = "64", target_pointer_width = "32"))]
=======
    #[cfg(not(target_pointer_width = "16"))]
>>>>>>> 662611b3
    fn fmt<W>(&self, f: &mut Formatter<'_, W>) -> Result<(), W::Error>
    where
        W: uWrite + ?Sized,
    {
        let mut buf: [u8; 10] = unsafe { crate::uninitialized() };

        f.write_str(usize(*self as usize, &mut buf))
    }
    #[cfg(target_pointer_width = "16")]
    fn fmt<W>(&self, f: &mut Formatter<'_, W>) -> Result<(), W::Error>
    where
        W: uWrite + ?Sized,
    {
        let mut buf: [u8; 10] = unsafe { crate::uninitialized() };
        let s = uxx!(*self, buf);
        f.write_str(s)
    }
}

impl uDisplay for u32 {
    #[inline(always)]
    fn fmt<W>(&self, f: &mut Formatter<'_, W>) -> Result<(), W::Error>
    where
        W: uWrite + ?Sized,
    {
        <u32 as uDebug>::fmt(self, f)
    }
}

impl uDebug for u64 {
    #[cfg(any(target_pointer_width = "32", target_pointer_width = "16"))]
    fn fmt<W>(&self, f: &mut Formatter<'_, W>) -> Result<(), W::Error>
    where
        W: uWrite + ?Sized,
    {
        let mut buf: [u8; 20] = unsafe { crate::uninitialized() };

        let s = uxx!(*self, buf);
        f.write_str(s)
    }

    #[cfg(target_pointer_width = "64")]
    fn fmt<W>(&self, f: &mut Formatter<'_, W>) -> Result<(), W::Error>
    where
        W: uWrite + ?Sized,
    {
        let mut buf: [u8; 20] = unsafe { crate::uninitialized() };

        f.write_str(usize(*self as usize, &mut buf))
    }
}

impl uDisplay for u64 {
    #[inline(always)]
    fn fmt<W>(&self, f: &mut Formatter<'_, W>) -> Result<(), W::Error>
    where
        W: uWrite + ?Sized,
    {
        <u64 as uDebug>::fmt(self, f)
    }
}

impl uDebug for u128 {
    fn fmt<W>(&self, f: &mut Formatter<'_, W>) -> Result<(), W::Error>
    where
        W: uWrite + ?Sized,
    {
        let mut buf: [u8; 39] = unsafe { crate::uninitialized() };

        let s = uxx!(*self, buf);
        f.write_str(s)
    }
}

impl uDisplay for u128 {
    #[inline(always)]
    fn fmt<W>(&self, f: &mut Formatter<'_, W>) -> Result<(), W::Error>
    where
        W: uWrite + ?Sized,
    {
        <u128 as uDebug>::fmt(self, f)
    }
}

impl uDebug for usize {
    #[cfg(target_pointer_width = "16")]
    #[inline(always)]
    fn fmt<W>(&self, f: &mut Formatter<'_, W>) -> Result<(), W::Error>
    where
        W: uWrite + ?Sized,
    {
        <u16 as uDebug>::fmt(&(*self as u16), f)
    }

    #[cfg(target_pointer_width = "32")]
    #[inline(always)]
    fn fmt<W>(&self, f: &mut Formatter<'_, W>) -> Result<(), W::Error>
    where
        W: uWrite + ?Sized,
    {
        <u32 as uDebug>::fmt(&(*self as u32), f)
    }

    #[cfg(target_pointer_width = "64")]
    #[inline(always)]
    fn fmt<W>(&self, f: &mut Formatter<'_, W>) -> Result<(), W::Error>
    where
        W: uWrite + ?Sized,
    {
        <u64 as uDebug>::fmt(&(*self as u64), f)
    }
}

impl uDisplay for usize {
    #[cfg(target_pointer_width = "16")]
    #[inline(always)]
    fn fmt<W>(&self, f: &mut Formatter<'_, W>) -> Result<(), W::Error>
    where
        W: uWrite + ?Sized,
    {
        <u16 as uDisplay>::fmt(&(*self as u16), f)
    }

    #[cfg(target_pointer_width = "32")]
    #[inline(always)]
    fn fmt<W>(&self, f: &mut Formatter<'_, W>) -> Result<(), W::Error>
    where
        W: uWrite + ?Sized,
    {
        <u32 as uDisplay>::fmt(&(*self as u32), f)
    }

    #[cfg(target_pointer_width = "64")]
    #[inline(always)]
    fn fmt<W>(&self, f: &mut Formatter<'_, W>) -> Result<(), W::Error>
    where
        W: uWrite + ?Sized,
    {
        <u64 as uDisplay>::fmt(&(*self as u64), f)
    }
}<|MERGE_RESOLUTION|>--- conflicted
+++ resolved
@@ -70,22 +70,7 @@
 }
 
 impl uDebug for u32 {
-<<<<<<< HEAD
-    #[cfg(target_pointer_width = "16")]
-    fn fmt<W>(&self, f: &mut Formatter<'_, W>) -> Result<(), W::Error>
-    where
-        W: uWrite + ?Sized,
-    {
-        let mut buf: [u8; 10] = unsafe { crate::uninitialized() };
-
-        let s = uxx!(*self, buf);
-        f.write_str(s)
-    }
-
-    #[cfg(any(target_pointer_width = "64", target_pointer_width = "32"))]
-=======
     #[cfg(not(target_pointer_width = "16"))]
->>>>>>> 662611b3
     fn fmt<W>(&self, f: &mut Formatter<'_, W>) -> Result<(), W::Error>
     where
         W: uWrite + ?Sized,
